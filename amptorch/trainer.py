import time
import datetime
import os
import random
import warnings

import ase.io
import numpy as np
import skorch.net
import torch
from skorch import NeuralNetRegressor
from skorch.callbacks import LRScheduler
from skorch.dataset import CVSplit
from collections import OrderedDict

<<<<<<< HEAD
from amptorch.dataset import AtomsDataset, DataCollater
from amptorch.dataset_lmdb import AtomsLMDBDataset
=======
from amptorch.dataset import AtomsDataset, DataCollater, construct_descriptor
>>>>>>> e102f5cd
from amptorch.descriptor.util import list_symbols_to_indices
from amptorch.metrics import evaluator
from amptorch.model import BPNN, CustomLoss
from amptorch.preprocessing import AtomsToData
from amptorch.utils import to_tensor, train_end_load_best_loss
from amptorch.data_parallel import DataParallel, ParallelCollater
from amptorch.ase_utils import AMPtorch


class AtomsTrainer:
    def __init__(self, config={}):
        self.config = config
        self.pretrained = False

    def load(self, load_dataset=True):
        self.load_config()
        self.load_rng_seed()
        if load_dataset:
            self.load_dataset()
        self.load_model()
        self.load_criterion()
        self.load_optimizer()
        self.load_logger()
        self.load_extras()
        self.load_skorch()

    def load_config(self):
        dtype = self.config["cmd"].get("dtype", torch.FloatTensor)
        torch.set_default_tensor_type(dtype)
        self.timestamp = datetime.datetime.now().strftime("%Y-%m-%d-%H-%M-%S")
        self.identifier = self.config["cmd"].get("identifier", False)
        if self.identifier:
            self.identifier = self.timestamp + "-{}".format(self.identifier)
        else:
            self.identifier = self.timestamp

        self.gpus = self.config["optim"].get("gpus", 0)
        if self.gpus > 0:
            self.output_device = 0
            self.device = f"cuda:{self.output_device}"
        else:
            self.device = "cpu"
            self.output_device = -1
        self.debug = self.config["cmd"].get("debug", False)
        run_dir = self.config["cmd"].get("run_dir", "./")
        os.chdir(run_dir)
        if not self.debug:
            self.cp_dir = os.path.join(run_dir, "checkpoints", self.identifier)
            print(f"Results saved to {self.cp_dir}")
            os.makedirs(self.cp_dir, exist_ok=True)

    def load_rng_seed(self):
        seed = self.config["cmd"].get("seed", 0)
        random.seed(seed)
        np.random.seed(seed)
        torch.manual_seed(seed)
        torch.cuda.manual_seed_all(seed)
        torch.backends.cudnn.deterministic = True
        torch.backends.cudnn.benchmark = False

    def get_unique_elements(self, training_images):
        elements = np.array(
            [atom.symbol for atoms in training_images for atom in atoms]
        )
        elements = np.unique(elements)
        return elements

    def load_dataset(self):
<<<<<<< HEAD
=======
        training_images = self.config["dataset"]["raw_data"]
        # TODO: Scalability when dataset to large to fit into memory
        if isinstance(training_images, str):
            training_images = ase.io.read(training_images, ":")
        del self.config["dataset"]["raw_data"]

        self.elements = self.config["dataset"].get(
            "elements", self.get_unique_elements(training_images)
        )

>>>>>>> e102f5cd
        self.forcetraining = self.config["model"].get("get_forces", True)
        self.save_fps = self.config["dataset"].get("save_fps", True)
<<<<<<< HEAD
        if "lmdb_path" in self.config["dataset"]:
            self.train_dataset = AtomsLMDBDataset(
                self.config["dataset"]["lmdb_path"],
            )
            self.elements = self.train_dataset.elements
        else:
            training_images = self.config["dataset"]["raw_data"]

            self.fp_scheme = self.config["dataset"].get("fp_scheme", "gaussian").lower()
            self.fp_params = self.config["dataset"]["fp_params"]
            self.cutoff_params = self.config["dataset"].get(
                "cutoff_params", {"cutoff_func": "Cosine"}
            )
            if isinstance(training_images, str):
                training_images = ase.io.read(training_images, ":")
            self.elements = self.config["dataset"].get(
                "elements", self.get_unique_elements(training_images)
            )

            self.train_dataset = AtomsDataset(
                images=training_images,
                descriptor_setup=(
                    self.fp_scheme,
                    self.fp_params,
                    self.cutoff_params,
                    self.elements,
                ),
                forcetraining=self.forcetraining,
                save_fps=self.config["dataset"].get("save_fps", True),
                scaling=self.config["dataset"].get(
                    "scaling", {"type": "normalize", "range": (0, 1)}
                ),
            )

        self.feature_scaler = self.train_dataset.feature_scaler
        self.target_scaler = self.train_dataset.target_scaler
        if not self.debug:
            normalizers = {"target": self.target_scaler, "feature": self.feature_scaler}
            torch.save(normalizers, os.path.join(self.cp_dir, "normalizers.pt"))

=======
        self.cutoff_params = self.config["dataset"].get(
            "cutoff_params", {"cutoff_func": "Cosine"}
        )
        descriptor_setup = (
            self.fp_scheme,
            self.fp_params,
            self.cutoff_params,
            self.elements,
        )
        self.train_dataset = AtomsDataset(
            images=training_images,
            descriptor_setup=descriptor_setup,
            forcetraining=self.forcetraining,
            save_fps=self.config["dataset"].get("save_fps", True),
            scaling=self.config["dataset"].get(
                "scaling", {"type": "normalize", "range": (0, 1)}
            ),
        )
        self.feature_scaler = self.train_dataset.feature_scaler
        self.target_scaler = self.train_dataset.target_scaler
>>>>>>> e102f5cd
        self.input_dim = self.train_dataset.input_dim
        self.val_split = self.config["dataset"].get("val_split", 0)
        if not self.debug:
            normalizers = {
                "target": self.target_scaler,
                "feature": self.feature_scaler,
            }
            torch.save(normalizers, os.path.join(self.cp_dir, "normalizers.pt"))
            # clean/organize config
            self.config["dataset"]["descriptor"] = descriptor_setup
            self.config["dataset"]["fp_length"] = self.input_dim
            torch.save(self.config, os.path.join(self.cp_dir, "config.pt"))
        print("Loading dataset: {} images".format(len(self.train_dataset)))

    def load_model(self):
        elements = list_symbols_to_indices(self.elements)
        self.model = BPNN(
            elements=elements, input_dim=self.input_dim, **self.config["model"]
        )
        print("Loading model: {} parameters".format(self.model.num_params))
        self.forcetraining = self.config["model"].get("get_forces", True)
        collate_fn = DataCollater(train=True, forcetraining=self.forcetraining)
        self.parallel_collater = ParallelCollater(self.gpus, collate_fn)
        if self.gpus > 0:
            self.model = DataParallel(
                self.model,
                output_device=self.output_device,
                num_gpus=self.gpus,
            )

    def load_extras(self):
        callbacks = []
        load_best_loss = train_end_load_best_loss(self.identifier)
        self.val_split = self.config["dataset"].get("val_split", 0)
        self.split = CVSplit(cv=self.val_split) if self.val_split != 0 else 0

        metrics = evaluator(
            self.val_split,
            self.config["optim"].get("metric", "mae"),
            self.identifier,
            self.forcetraining,
        )
        callbacks.extend(metrics)

        if not self.debug:
            callbacks.append(load_best_loss)
        scheduler = self.config["optim"].get("scheduler", None)
        if scheduler:
            scheduler = LRScheduler(scheduler["policy"], **scheduler["params"])
            callbacks.append(scheduler)
        if self.config["cmd"].get("logger", False):
            from skorch.callbacks import WandbLogger

            callbacks.append(
                WandbLogger(
                    self.wandb_run,
                    save_model=False,
                    keys_ignored="dur",
                )
            )
        self.callbacks = callbacks

    def load_criterion(self):
        self.criterion = self.config["optim"].get("loss_fn", CustomLoss)

    def load_optimizer(self):
        self.optimizer = self.config["optim"].get("optimizer", torch.optim.Adam)

    def load_logger(self):
        if self.config["cmd"].get("logger", False):
            import wandb

            self.wandb_run = wandb.init(
                name=self.identifier,
                config=self.config,
            )

    def load_skorch(self):
        skorch.net.to_tensor = to_tensor

        self.net = NeuralNetRegressor(
            module=self.model,
            criterion=self.criterion,
            criterion__force_coefficient=self.config["optim"].get(
                "force_coefficient", 0
            ),
            criterion__loss=self.config["optim"].get("loss", "mse"),
            optimizer=self.optimizer,
            lr=self.config["optim"].get("lr", 1e-1),
            batch_size=self.config["optim"].get("batch_size", 32),
            max_epochs=self.config["optim"].get("epochs", 100),
            iterator_train__collate_fn=self.parallel_collater,
            iterator_train__shuffle=True,
            iterator_train__pin_memory=True,
            iterator_valid__collate_fn=self.parallel_collater,
            iterator_valid__shuffle=False,
            iterator_valid__pin_memory=True,
            device=self.device,
            train_split=self.split,
            callbacks=self.callbacks,
            verbose=self.config["cmd"].get("verbose", True),
        )
        print("Loading skorch trainer")

    def train(self, raw_data=None):
        if raw_data is not None:
            self.config["dataset"]["raw_data"] = raw_data
        if not self.pretrained:
            self.load()

        stime = time.time()
        self.net.fit(self.train_dataset, None)
        elapsed_time = time.time() - stime
        print(f"Training completed in {elapsed_time}s")

    def predict(self, images, disable_tqdm=True):
        if len(images) < 1:
            warnings.warn("No images found!", stacklevel=2)
            return images

        self.descriptor = construct_descriptor(self.config["dataset"]["descriptor"])

        a2d = AtomsToData(
            descriptor=self.descriptor,
            r_energy=False,
            r_forces=False,
            save_fps=self.config["dataset"].get("save_fps", True),
            fprimes=self.forcetraining,
            cores=1,
        )

        data_list = a2d.convert_all(images, disable_tqdm=disable_tqdm)
        self.feature_scaler.norm(data_list, disable_tqdm=disable_tqdm)

        self.net.module.eval()
        collate_fn = DataCollater(train=False, forcetraining=self.forcetraining)

        predictions = {"energy": [], "forces": []}
        for data in data_list:
            collated = collate_fn([data]).to(self.device)
            energy, forces = self.net.module([collated])

            energy = self.target_scaler.denorm(
                energy.detach().cpu(), pred="energy"
            ).tolist()
            forces = self.target_scaler.denorm(
                forces.detach().cpu(), pred="forces"
            ).numpy()

            predictions["energy"].extend(energy)
            predictions["forces"].append(forces)

        return predictions

    def load_pretrained(self, checkpoint_path=None, gpu2cpu=False):
        """
        Args:
            checkpoint_path: str, Path to checkpoint directory
            gpu2cpu: bool, True if checkpoint was trained with GPUs and you
            wish to load on cpu instead.
        """

        self.pretrained = True
        print(f"Loading checkpoint from {checkpoint_path}")
        assert os.path.isdir(
            checkpoint_path
        ), f"Checkpoint: {checkpoint_path} not found!"
        if not self.config:
            # prediction only
            self.config = torch.load(os.path.join(checkpoint_path, "config.pt"))
            self.config["cmd"]["debug"] = True
            self.elements = self.config["dataset"]["descriptor"][-1]
            self.input_dim = self.config["dataset"]["fp_length"]
            if gpu2cpu:
                self.config["optim"]["gpus"] = 0
            self.load(load_dataset=False)
        else:
            # prediction+retraining
            self.load(load_dataset=True)
        self.net.initialize()

        if gpu2cpu:
            params_path = os.path.join(checkpoint_path, "params_cpu.pt")
            if not os.path.exists(params_path):
                params = torch.load(
                    os.path.join(checkpoint_path, "params.pt"),
                    map_location=torch.device("cpu"),
                )
                new_dict = OrderedDict()
                for k, v in params.items():
                    name = k[7:]
                    new_dict[name] = v
                torch.save(new_dict, params_path)
        else:
            params_path = os.path.join(checkpoint_path, "params.pt")

        try:
            self.net.load_params(
                f_params=params_path,
                f_optimizer=os.path.join(checkpoint_path, "optimizer.pt"),
                f_criterion=os.path.join(checkpoint_path, "criterion.pt"),
                f_history=os.path.join(checkpoint_path, "history.json"),
            )
            normalizers = torch.load(os.path.join(checkpoint_path, "normalizers.pt"))
            self.feature_scaler = normalizers["feature"]
            self.target_scaler = normalizers["target"]
        except NotImplementedError:
            print("Unable to load checkpoint!")

    def get_calc(self):
        return AMPtorch(self)<|MERGE_RESOLUTION|>--- conflicted
+++ resolved
@@ -13,12 +13,8 @@
 from skorch.dataset import CVSplit
 from collections import OrderedDict
 
-<<<<<<< HEAD
-from amptorch.dataset import AtomsDataset, DataCollater
+from amptorch.dataset import AtomsDataset, DataCollater, construct_descriptor
 from amptorch.dataset_lmdb import AtomsLMDBDataset
-=======
-from amptorch.dataset import AtomsDataset, DataCollater, construct_descriptor
->>>>>>> e102f5cd
 from amptorch.descriptor.util import list_symbols_to_indices
 from amptorch.metrics import evaluator
 from amptorch.model import BPNN, CustomLoss
@@ -87,84 +83,44 @@
         return elements
 
     def load_dataset(self):
-<<<<<<< HEAD
-=======
-        training_images = self.config["dataset"]["raw_data"]
-        # TODO: Scalability when dataset to large to fit into memory
-        if isinstance(training_images, str):
-            training_images = ase.io.read(training_images, ":")
-        del self.config["dataset"]["raw_data"]
-
-        self.elements = self.config["dataset"].get(
-            "elements", self.get_unique_elements(training_images)
-        )
-
->>>>>>> e102f5cd
-        self.forcetraining = self.config["model"].get("get_forces", True)
-        self.save_fps = self.config["dataset"].get("save_fps", True)
-<<<<<<< HEAD
         if "lmdb_path" in self.config["dataset"]:
             self.train_dataset = AtomsLMDBDataset(
                 self.config["dataset"]["lmdb_path"],
             )
             self.elements = self.train_dataset.elements
+            descriptor_setup = self.train_dataset.descriptor_setup
         else:
             training_images = self.config["dataset"]["raw_data"]
-
-            self.fp_scheme = self.config["dataset"].get("fp_scheme", "gaussian").lower()
-            self.fp_params = self.config["dataset"]["fp_params"]
+            # TODO: Scalability when dataset to large to fit into memory
+            if isinstance(training_images, str):
+                training_images = ase.io.read(training_images, ":")
+            del self.config["dataset"]["raw_data"]
+
+            self.elements = self.config["dataset"].get(
+                "elements", self.get_unique_elements(training_images)
+            )
+            self.forcetraining = self.config["model"].get("get_forces", True)
+            self.save_fps = self.config["dataset"].get("save_fps", True)
             self.cutoff_params = self.config["dataset"].get(
                 "cutoff_params", {"cutoff_func": "Cosine"}
             )
-            if isinstance(training_images, str):
-                training_images = ase.io.read(training_images, ":")
-            self.elements = self.config["dataset"].get(
-                "elements", self.get_unique_elements(training_images)
-            )
-
+            descriptor_setup = (
+                self.fp_scheme,
+                self.fp_params,
+                self.cutoff_params,
+                self.elements,
+            )
             self.train_dataset = AtomsDataset(
                 images=training_images,
-                descriptor_setup=(
-                    self.fp_scheme,
-                    self.fp_params,
-                    self.cutoff_params,
-                    self.elements,
-                ),
+                descriptor_setup=descriptor_setup,
                 forcetraining=self.forcetraining,
                 save_fps=self.config["dataset"].get("save_fps", True),
                 scaling=self.config["dataset"].get(
                     "scaling", {"type": "normalize", "range": (0, 1)}
                 ),
             )
-
         self.feature_scaler = self.train_dataset.feature_scaler
         self.target_scaler = self.train_dataset.target_scaler
-        if not self.debug:
-            normalizers = {"target": self.target_scaler, "feature": self.feature_scaler}
-            torch.save(normalizers, os.path.join(self.cp_dir, "normalizers.pt"))
-
-=======
-        self.cutoff_params = self.config["dataset"].get(
-            "cutoff_params", {"cutoff_func": "Cosine"}
-        )
-        descriptor_setup = (
-            self.fp_scheme,
-            self.fp_params,
-            self.cutoff_params,
-            self.elements,
-        )
-        self.train_dataset = AtomsDataset(
-            images=training_images,
-            descriptor_setup=descriptor_setup,
-            forcetraining=self.forcetraining,
-            save_fps=self.config["dataset"].get("save_fps", True),
-            scaling=self.config["dataset"].get(
-                "scaling", {"type": "normalize", "range": (0, 1)}
-            ),
-        )
-        self.feature_scaler = self.train_dataset.feature_scaler
-        self.target_scaler = self.train_dataset.target_scaler
->>>>>>> e102f5cd
         self.input_dim = self.train_dataset.input_dim
         self.val_split = self.config["dataset"].get("val_split", 0)
         if not self.debug:
